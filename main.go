/*


Licensed under the Apache License, Version 2.0 (the "License");
you may not use this file except in compliance with the License.
You may obtain a copy of the License at

    http://www.apache.org/licenses/LICENSE-2.0

Unless required by applicable law or agreed to in writing, software
distributed under the License is distributed on an "AS IS" BASIS,
WITHOUT WARRANTIES OR CONDITIONS OF ANY KIND, either express or implied.
See the License for the specific language governing permissions and
limitations under the License.
*/

package main

import (
	"flag"
	"os"

	"k8s.io/apimachinery/pkg/runtime"
	utilruntime "k8s.io/apimachinery/pkg/util/runtime"
	clientgoscheme "k8s.io/client-go/kubernetes/scheme"
	_ "k8s.io/client-go/plugin/pkg/client/auth/gcp"
	ctrl "sigs.k8s.io/controller-runtime"
	"sigs.k8s.io/controller-runtime/pkg/log/zap"

	powerv1alpha1 "gitlab.devtools.intel.com/OrchSW/CNO/power-operator.git/api/v1alpha1"
	"gitlab.devtools.intel.com/OrchSW/CNO/power-operator.git/pkg/workloadstate"
	"gitlab.devtools.intel.com/OrchSW/CNO/power-operator.git/pkg/podresourcesclient"

	"gitlab.devtools.intel.com/OrchSW/CNO/power-operator.git/controllers"
	"gitlab.devtools.intel.com/OrchSW/CNO/power-operator.git/pkg/appqos"
	"gitlab.devtools.intel.com/OrchSW/CNO/power-operator.git/pkg/state"
	"gitlab.devtools.intel.com/OrchSW/CNO/power-operator.git/pkg/newstate"
	// +kubebuilder:scaffold:imports
)

var (
	scheme   = runtime.NewScheme()
	setupLog = ctrl.Log.WithName("setup")
)

func init() {
	utilruntime.Must(clientgoscheme.AddToScheme(scheme))

	utilruntime.Must(powerv1alpha1.AddToScheme(scheme))
	// +kubebuilder:scaffold:scheme
}

func main() {
	var metricsAddr string
	var enableLeaderElection bool
	//flag.StringVar(&metricsAddr, "metrics-addr", ":8080", "The address the metric endpoint binds to.")
	flag.StringVar(&metricsAddr, "metrics-addr", ":10000", "The address the metric endpoint binds to.")
	flag.BoolVar(&enableLeaderElection, "enable-leader-election", false,
		"Enable leader election for controller manager. "+
			"Enabling this will ensure there is only one active controller manager.")
	flag.Parse()

	ctrl.SetLogger(zap.New(zap.UseDevMode(true)))

	mgr, err := ctrl.NewManager(ctrl.GetConfigOrDie(), ctrl.Options{
		Scheme:             scheme,
		MetricsBindAddress: metricsAddr,
		Port:               9443,
		LeaderElection:     enableLeaderElection,
		LeaderElectionID:   "6846766c.intel.com",
	})
	if err != nil {
		setupLog.Error(err, "unable to start manager")
		os.Exit(1)
	}

	powerNodeState, err := state.NewState()
	if err != nil {
		setupLog.Error(err, "unable to create internal state")
		os.Exit(1)
	}

	workloadState, err := workloadstate.NewWorkloads()
	if err != nil {
		setupLog.Error(err, "unable to create internal cpu state")
		os.Exit(1)
	}

	appQoSClient := appqos.NewDefaultAppQoSClient()
	//if err != nil {
	//	setupLog.Error(err, "unable to create internal AppQoS client")
	//	os.Exit(1)
	//}

<<<<<<< HEAD
	newstate := newstate.NewPowerNodeData()
	newstate.UpdatePowerNodeData("worker")
=======
	podResourcesClient, err := podresourcesclient.NewPodResourcesClient()
	if err != nil {
		setupLog.Error(err, "unable to create internal client")
		os.Exit(1)
	}
>>>>>>> 56862eef

	if err = (&controllers.PowerNodeReconciler{
		Client: mgr.GetClient(),
		Log:    ctrl.Log.WithName("controllers").WithName("PowerNode"),
		Scheme: mgr.GetScheme(),
	}).SetupWithManager(mgr); err != nil {
		setupLog.Error(err, "unable to create controller", "controller", "PowerNode")
		os.Exit(1)
	}
	if err = (&controllers.PowerProfileReconciler{
		Client:       mgr.GetClient(),
		Log:          ctrl.Log.WithName("controllers").WithName("PowerProfile"),
		Scheme:       mgr.GetScheme(),
		AppQoSClient: appQoSClient,
		State: newstate,
	}).SetupWithManager(mgr); err != nil {
		setupLog.Error(err, "unable to create controller", "controller", "PowerProfile")
		os.Exit(1)
	}
	if err = (&controllers.PowerWorkloadReconciler{
		Client: mgr.GetClient(),
		Log:    ctrl.Log.WithName("controllers").WithName("PowerWorkload"),
		Scheme: mgr.GetScheme(),
		State:  workloadState,
	}).SetupWithManager(mgr); err != nil {
		setupLog.Error(err, "unable to create controller", "controller", "PowerWorkload")
		os.Exit(1)
	}
	if err = (&controllers.PowerPodReconciler{
		Client: mgr.GetClient(),
		Log:    ctrl.Log.WithName("controllers").WithName("PowerPod"),
		Scheme: mgr.GetScheme(),
		State:  *powerNodeState,
		PodResourcesClient: *podResourcesClient,
	}).SetupWithManager(mgr); err != nil {
		setupLog.Error(err, "unable to create controller", "controller", "PowerPod")
		os.Exit(1)
	}
	if err = (&controllers.PowerConfigReconciler{
		Client: mgr.GetClient(),
		Log:    ctrl.Log.WithName("controllers").WithName("PowerConfig"),
		Scheme: mgr.GetScheme(),
	}).SetupWithManager(mgr); err != nil {
		setupLog.Error(err, "unable to create controller", "controller", "PowerConfig")
		os.Exit(1)
	}
	// +kubebuilder:scaffold:builder

	setupLog.Info("starting manager")
	if err := mgr.Start(ctrl.SetupSignalHandler()); err != nil {
		setupLog.Error(err, "problem running manager")
		os.Exit(1)
	}
}<|MERGE_RESOLUTION|>--- conflicted
+++ resolved
@@ -92,16 +92,14 @@
 	//	os.Exit(1)
 	//}
 
-<<<<<<< HEAD
 	newstate := newstate.NewPowerNodeData()
 	newstate.UpdatePowerNodeData("worker")
-=======
+
 	podResourcesClient, err := podresourcesclient.NewPodResourcesClient()
 	if err != nil {
 		setupLog.Error(err, "unable to create internal client")
 		os.Exit(1)
 	}
->>>>>>> 56862eef
 
 	if err = (&controllers.PowerNodeReconciler{
 		Client: mgr.GetClient(),
